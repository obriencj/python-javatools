# This library is free software; you can redistribute it and/or modify
# it under the terms of the GNU Lesser General Public License as
# published by the Free Software Foundation; either version 3 of the
# License, or (at your option) any later version.
#
# This library is distributed in the hope that it will be useful, but
# WITHOUT ANY WARRANTY; without even the implied warranty of
# MERCHANTABILITY or FITNESS FOR A PARTICULAR PURPOSE.  See the GNU
# Lesser General Public License for more details.
#
# You should have received a copy of the GNU Lesser General Public
# License along with this library; if not, see
# <http://www.gnu.org/licenses/>.


"""
Module and utility for creating, modifying, signing, or verifying
Java archives

:author: Christopher O'Brien  <obriencj@gmail.com>
:license: LGPL
"""

import os
import sys
<<<<<<< HEAD

from shutil import copyfile
from tempfile import NamedTemporaryFile
from zipfile import ZipFile, ZIP_DEFLATED

from .manifest import Manifest, SignatureManifest
=======
from zipfile import ZipFile, ZIP_DEFLATED
from tempfile import NamedTemporaryFile, mkdtemp
from shutil import copyfile, rmtree
>>>>>>> f468e935


__all__ = ("cli_create_jar", "cli_sign_jar",
           "cli_verify_jar_signature", "main", )


class VerificationError(Exception):
    pass


class SignatureBlockFileVerificationError(VerificationError):
    pass


class ManifestChecksumError(VerificationError):
    pass


class JarChecksumError(VerificationError):
    pass


class JarSignatureMissingError(VerificationError):
    pass


class MissingManifestError(Exception):
    pass


def verify(certificate, jar_file):
    """
    Verifies signature of a JAR file.

    Limitations:
    - diagnostic is less verbose than of jarsigner
    :return None if verification succeeds.
    :exception SignatureBlockFileVerificationError, ManifestChecksumError,
        JarChecksumError, JarSignatureMissingError

    Reference:
    http://docs.oracle.com/javase/7/docs/technotes/guides/jar/jar.html#Signature_Validation
    Note that the validation is done in three steps. Failure at any step is a
    failure of the whole validation.
    """

    from .crypto import verify_signature_block, SignatureBlockVerificationError
    from .manifest import file_matches_sigfile

    # Step 0: get the "key alias", used also for naming of sig-related files.
    zip_file = ZipFile(jar_file)
    sf_files = filter(file_matches_sigfile, zip_file.namelist())
    if len(sf_files) == 0:
        raise JarSignatureMissingError("No .SF file in %s" % jar_file)
    elif len(sf_files) > 1:
<<<<<<< HEAD
        raise VerificationError("Multiple .SF files in %s" % jar_file)
=======
        # This is acceptable: SF file represents a signer. But then the
        # validation logic becomes more complicated...
        raise VerificationError(
            "Multiple .SF files in %s, this is not supported yet" % jar_file)
>>>>>>> f468e935

    sf_filename = sf_files[0]
    key_alias = sf_filename[9:-3]       # "META-INF/%s.SF"
    sf_data = zip_file.read(sf_filename)

    # Step 1: check the crypto part.
    with NamedTemporaryFile('w') as tmp_buf:
        sf_file = tmp_buf.name
        tmp_buf.write(sf_data)
        tmp_buf.flush()
        file_list = zip_file.namelist()
        sig_block_filename = None

        # JAR specification mentions only RSA and DSA; jarsigner also has EC
        # TODO: what about "SIG-*"?
        signature_extensions = ("RSA", "DSA", "EC")

        for extension in signature_extensions:
            candidate_filename = "META-INF/%s.%s" % (key_alias, extension)
            if candidate_filename in file_list:
                sig_block_filename = candidate_filename
                break
        if sig_block_filename is None:
<<<<<<< HEAD
            msg = "None of %s found in JAR" % \
                  ", ".join(key_alias + "." + x for x in signature_extensions)
            raise JarSignatureMissingError(msg)
=======
            raise JarSignatureMissingError("None of %s found in JAR" %
                ", ".join(key_alias + "." + x for x in signature_extensions))
>>>>>>> f468e935

        sig_block_data = zip_file.read(sig_block_filename)
        try:
            verify_signature_block(certificate, sf_file, sig_block_data)
<<<<<<< HEAD
=======
        except SignatureBlockVerificationError, message:
            raise SignatureBlockFileVerificationError(
                "Signature block verification failed: %s" % message)
>>>>>>> f468e935

        except SignatureBlockVerificationError, message:
            msg = "Signature block verification failed: %s" % message
            raise SignatureBlockFileVerificationError(msg)

    # KEYALIAS.SF is correctly signed.
    # Step 2: Check that it contains correct checksum of the manifest.
    signature_manifest = SignatureManifest()
    signature_manifest.parse(sf_data)

    jar_manifest = Manifest()
    jar_manifest.parse(zip_file.read("META-INF/MANIFEST.MF"))

<<<<<<< HEAD
    if not signature_manifest.verify_manifest_main_checksum(jar_manifest):
        # TODO: Test this path!
        # The above is allowed to fail. If so, second attempt below:
        errors = signature_manifest.verify_manifest_entry_checksums(jar_manifest)
        if errors:
            msg = "%s: in the signature manifest, main checksum for the" \
                  " manifest fails, and section checksum(s) failed for: %s" \
                  % (jar_file, ",".join(errors))
            raise ManifestChecksumError(msg)

    # Checksums of MANIFEST.MF itself are correct.
    # Step 3: Check that it contains valid checksums for each file
    # from the JAR.
    errors = jar_manifest.verify_jar_checksums(jar_file)
    if len(errors) > 0:
        msg = "Checksum(s) for jar entries of jar file %s failed for: %s" \
              % (jar_file, ",".join(errors))
        raise JarChecksumError(msg)
=======
    errors = signature_manifest.verify_manifest(jar_manifest)
    if len(errors) > 0:
        raise ManifestChecksumError(
            "%s: in .SF file, section checksum(s) failed for: %s"
            % (jar_file, ",".join(errors)))

    # Checksums of MANIFEST.MF itself are correct.
    # Step 3: Check that it contains valid checksums for each file from the JAR.
    # NOTE: the check is done for JAR entries. If some JAR entries are deleted
    # after signing, the verification still succeeds.
    # This seems to not follow the reference specification, but that's what
    # jarsigner does.
    errors = jar_manifest.verify_jar_checksums(jar_file)
    if len(errors) > 0:
        raise JarChecksumError(
            "Checksum(s) for jar entries of jar file %s failed for: %s"
            % (jar_file, ",".join(errors)))
>>>>>>> f468e935

    return None


def sign(jar_file, cert_file, key_file, key_alias,
         extra_certs=None, digest="SHA-256", output=None):
    """
    Signs the jar (almost) identically to jarsigner.
    :exception ManifestNotFoundError, CannotFindKeyTypeError
    :return None
    """

    from .crypto import private_key_type

    jar = ZipFile(jar_file, "a")
    if "META-INF/MANIFEST.MF" not in jar.namelist():
<<<<<<< HEAD
        msg = "META-INF/MANIFEST.MF not found in %s" % jar_file
        raise MissingManifestError(msg)
=======
        raise MissingManifestError(
            "META-INF/MANIFEST.MF not found in %s" % jar_file)
>>>>>>> f468e935

    mf = Manifest()
    mf.parse(jar.read("META-INF/MANIFEST.MF"))
    mf.add_jar_entries(jar_file, digest)

    # create a signature manifest, and make it match the line separator
    # style of the manifest it'll be digesting.
    sf = SignatureManifest(linesep=mf.linesep)

    sf_digest_algorithm = digest    # No point to make it different
    sf.digest_manifest(mf, sf_digest_algorithm)

    sig_digest_algorithm = digest  # No point to make it different
    sig_block_extension = private_key_type(key_file)

    sigdata = sf.get_signature(cert_file, key_file,
                               extra_certs, sig_digest_algorithm)

    # We might just add new entries to the original JAR, but jarsigner puts
    # all META-INF/ to the beginning of the archive. Let's do the same.
    with NamedTemporaryFile() as new_jar_file:
        new_jar = ZipFile(new_jar_file, "w", ZIP_DEFLATED)
        new_jar.writestr("META-INF/MANIFEST.MF", mf.get_data())
        new_jar.writestr("META-INF/%s.SF" % key_alias, sf.get_data())
        new_jar.writestr("META-INF/%s.%s" % (key_alias, sig_block_extension),
                         sigdata)

        for entry in jar.namelist():
            if not entry.upper() == "META-INF/MANIFEST.MF":
                new_jar.writestr(entry, jar.read(entry))

        new_jar.close()
        new_jar_file.flush()
        copyfile(new_jar_file.name, jar_file if output is None else output)


def create_jar(jar_file, entries):
    """
    Create JAR from given entries.
    :param jar_file: filename of the created JAR
    :type jar_file: str
    :param entries: files to put into the JAR
    :type entries: list[str]
    :return: None
    """

    # 'jar' adds separate entries for directories, also for empty ones.
    with ZipFile(jar_file, "w") as jar:
        jar.writestr("META-INF/", "")
        jar.writestr("META-INF/MANIFEST.MF", Manifest().get_data())
        for entry in entries:
            jar.write(entry)
            if os.path.isdir(entry):
                for root, dirs, files in os.walk(entry):
                    for filename in dirs + files:
                        jar.write(os.path.join(root, filename))


def cli_create_jar(argument_list):
    """
    A subset of "jar" command. Creating new JARs only.
    """
    from optparse import OptionParser

    usage_message = "usage: jarutil c [OPTIONS] file.jar files..."
    parser = OptionParser(usage=usage_message)
    parser.add_option("-m", "--main-class",
                      help="Specify application entry point")
    (options, mand_args) = parser.parse_args(argument_list)
    if len(mand_args) < 2:
        print usage_message
        return 1

    jar_file = mand_args[0]
    entries = mand_args[1:]
    create_jar(jar_file, entries)
    return 0


def cli_sign_jar(argument_list=None):
    """
    Command-line wrapper around sign()
    """
    from optparse import OptionParser
    from .crypto import CannotFindKeyTypeError

    usage_message = "Usage: jarutil s [OPTIONS] file.jar certificate.pem" \
                    " private_key.pem key_alias"

    parser = OptionParser(usage=usage_message)
    parser.add_option("-d", "--digest",
                      help="Digest algorithm used for signing")

    parser.add_option("-c", "--chain", action="append",
                      help="Additional certificates to embed into the"
                      " signature (PEM format). More than one can be"
                      " provided.")

    parser.add_option("-o", "--output",
                      help="Filename to put signed jar. If not provided, the"
                      " signature is added to the original jar file.")

    (options, mand_args) = parser.parse_args(argument_list)

    if len(mand_args) != 4:
        print usage_message
        return 1

    jar_file, cert_file, key_file, key_alias = mand_args
    digest = options.digest if options and options.digest else "SHA-256"
    extra_certs = options.chain if options and options.chain else None
    output = options.output if options and options.output else None

    try:
        sign(jar_file, cert_file, key_file, key_alias, extra_certs,
             digest, output)
    except CannotFindKeyTypeError:
        print "Cannot determine private key type (is it in PEM format?)"
        return 1
    except MissingManifestError:
        print "Manifest missing in jar file %s" % jar_file

    return 0


def cli_verify_jar_signature(argument_list):
    """
    Command-line wrapper around verify()
    TODO: use trusted keystore;
    """

    usage_message = "Usage: jarutil v file.jar trusted_certificate.pem"
    if len(argument_list) != 2:
        print usage_message
        return 1

    (jar_file, certificate) = argument_list
    try:
        verify(certificate, jar_file)
    except VerificationError, error_message:
        print error_message
        return 1
    print "Jar verified."
    return 0


def usage():
    print("Usage: jarutil [csv] [options] [argument]...")
    print("   c: create JAR from paths")
    print("   s: sign JAR")
<<<<<<< HEAD
    print("   v: verify JAR signature. Arguments: file.jar"
          " trusted_certificate.pem key_alias")
=======
    print("   v: verify JAR signature")
>>>>>>> f468e935
    print("Give option \"-h\" for help on particular commands.")
    sys.exit(1)


def main(args):
    if len(sys.argv) < 2:
        usage()

    command = sys.argv[1]
    rest = sys.argv[2:]
    if command == "c":
        return cli_create_jar(rest)
    elif command == "s":
        return cli_sign_jar(rest)
    elif command == "v":
        return cli_verify_jar_signature(rest)
    else:
        usage()


#
# The end.<|MERGE_RESOLUTION|>--- conflicted
+++ resolved
@@ -23,18 +23,12 @@
 
 import os
 import sys
-<<<<<<< HEAD
-
-from shutil import copyfile
-from tempfile import NamedTemporaryFile
+
+from shutil import copyfile, rmtree
+from tempfile import NamedTemporaryFile, mkdtemp
 from zipfile import ZipFile, ZIP_DEFLATED
 
 from .manifest import Manifest, SignatureManifest
-=======
-from zipfile import ZipFile, ZIP_DEFLATED
-from tempfile import NamedTemporaryFile, mkdtemp
-from shutil import copyfile, rmtree
->>>>>>> f468e935
 
 
 __all__ = ("cli_create_jar", "cli_sign_jar",
@@ -87,20 +81,18 @@
     # Step 0: get the "key alias", used also for naming of sig-related files.
     zip_file = ZipFile(jar_file)
     sf_files = filter(file_matches_sigfile, zip_file.namelist())
+
     if len(sf_files) == 0:
         raise JarSignatureMissingError("No .SF file in %s" % jar_file)
+
     elif len(sf_files) > 1:
-<<<<<<< HEAD
-        raise VerificationError("Multiple .SF files in %s" % jar_file)
-=======
         # This is acceptable: SF file represents a signer. But then the
         # validation logic becomes more complicated...
-        raise VerificationError(
-            "Multiple .SF files in %s, this is not supported yet" % jar_file)
->>>>>>> f468e935
+        msg = "Multiple .SF files in %s, this is not supported yet" % jar_file
+        raise VerificationError(msg)
 
     sf_filename = sf_files[0]
-    key_alias = sf_filename[9:-3]       # "META-INF/%s.SF"
+    key_alias = sf_filename[9:-3] # "META-INF/%s.SF"
     sf_data = zip_file.read(sf_filename)
 
     # Step 1: check the crypto part.
@@ -121,26 +113,15 @@
                 sig_block_filename = candidate_filename
                 break
         if sig_block_filename is None:
-<<<<<<< HEAD
             msg = "None of %s found in JAR" % \
                   ", ".join(key_alias + "." + x for x in signature_extensions)
             raise JarSignatureMissingError(msg)
-=======
-            raise JarSignatureMissingError("None of %s found in JAR" %
-                ", ".join(key_alias + "." + x for x in signature_extensions))
->>>>>>> f468e935
 
         sig_block_data = zip_file.read(sig_block_filename)
         try:
             verify_signature_block(certificate, sf_file, sig_block_data)
-<<<<<<< HEAD
-=======
-        except SignatureBlockVerificationError, message:
-            raise SignatureBlockFileVerificationError(
-                "Signature block verification failed: %s" % message)
->>>>>>> f468e935
-
-        except SignatureBlockVerificationError, message:
+
+        except SignatureBlockVerificationError as message:
             msg = "Signature block verification failed: %s" % message
             raise SignatureBlockFileVerificationError(msg)
 
@@ -152,31 +133,11 @@
     jar_manifest = Manifest()
     jar_manifest.parse(zip_file.read("META-INF/MANIFEST.MF"))
 
-<<<<<<< HEAD
-    if not signature_manifest.verify_manifest_main_checksum(jar_manifest):
-        # TODO: Test this path!
-        # The above is allowed to fail. If so, second attempt below:
-        errors = signature_manifest.verify_manifest_entry_checksums(jar_manifest)
-        if errors:
-            msg = "%s: in the signature manifest, main checksum for the" \
-                  " manifest fails, and section checksum(s) failed for: %s" \
-                  % (jar_file, ",".join(errors))
-            raise ManifestChecksumError(msg)
-
-    # Checksums of MANIFEST.MF itself are correct.
-    # Step 3: Check that it contains valid checksums for each file
-    # from the JAR.
-    errors = jar_manifest.verify_jar_checksums(jar_file)
-    if len(errors) > 0:
-        msg = "Checksum(s) for jar entries of jar file %s failed for: %s" \
-              % (jar_file, ",".join(errors))
-        raise JarChecksumError(msg)
-=======
     errors = signature_manifest.verify_manifest(jar_manifest)
     if len(errors) > 0:
-        raise ManifestChecksumError(
-            "%s: in .SF file, section checksum(s) failed for: %s"
-            % (jar_file, ",".join(errors)))
+        msg = "%s: in .SF file, section checksum(s) failed for: %s" \
+              % (jar_file, ",".join(errors))
+        raise ManifestChecksumError(msg)
 
     # Checksums of MANIFEST.MF itself are correct.
     # Step 3: Check that it contains valid checksums for each file from the JAR.
@@ -186,10 +147,9 @@
     # jarsigner does.
     errors = jar_manifest.verify_jar_checksums(jar_file)
     if len(errors) > 0:
-        raise JarChecksumError(
-            "Checksum(s) for jar entries of jar file %s failed for: %s"
-            % (jar_file, ",".join(errors)))
->>>>>>> f468e935
+        msg = "Checksum(s) for jar entries of jar file %s failed for: %s" \
+              % (jar_file, ",".join(errors))
+        raise JarChecksumError(msg)
 
     return None
 
@@ -206,13 +166,8 @@
 
     jar = ZipFile(jar_file, "a")
     if "META-INF/MANIFEST.MF" not in jar.namelist():
-<<<<<<< HEAD
         msg = "META-INF/MANIFEST.MF not found in %s" % jar_file
         raise MissingManifestError(msg)
-=======
-        raise MissingManifestError(
-            "META-INF/MANIFEST.MF not found in %s" % jar_file)
->>>>>>> f468e935
 
     mf = Manifest()
     mf.parse(jar.read("META-INF/MANIFEST.MF"))
@@ -363,12 +318,7 @@
     print("Usage: jarutil [csv] [options] [argument]...")
     print("   c: create JAR from paths")
     print("   s: sign JAR")
-<<<<<<< HEAD
-    print("   v: verify JAR signature. Arguments: file.jar"
-          " trusted_certificate.pem key_alias")
-=======
     print("   v: verify JAR signature")
->>>>>>> f468e935
     print("Give option \"-h\" for help on particular commands.")
     sys.exit(1)
 
