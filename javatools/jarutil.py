--- conflicted
+++ resolved
@@ -21,15 +21,10 @@
 :license: LGPL
 """
 
-<<<<<<< HEAD
+
 from __future__ import print_function
 
-=======
-
-from __future__ import print_function
-
-
->>>>>>> d2697065
+
 import argparse
 import os
 import sys
