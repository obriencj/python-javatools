--- conflicted
+++ resolved
@@ -22,7 +22,6 @@
 :license: LGPL
 """
 
-from __future__ import print_function
 
 from __future__ import print_function
 
@@ -71,11 +70,7 @@
 def print_field(options, field):
 
     if options.indent:
-<<<<<<< HEAD
-        print("   "),
-=======
         print("   ", end="")
->>>>>>> d2697065
 
     print("%s;" % field.pretty_descriptor())
 
@@ -99,11 +94,7 @@
 
 def print_method(options, method):
     if options.indent:
-<<<<<<< HEAD
-        print("   "),
-=======
         print("   ", end="")
->>>>>>> d2697065
 
     print("%s;" % method.pretty_descriptor())
 
@@ -130,13 +121,8 @@
             if not method.is_static():
                 argsc += 1
 
-<<<<<<< HEAD
-            print("   Stack=%i, Locals=%i, Args_size=%i" % \
-                (code.max_stack, code.max_locals, argsc))
-=======
             print("   Stack=%i, Locals=%i, Args_size=%i" %
                   (code.max_stack, code.max_locals, argsc))
->>>>>>> d2697065
 
         for line in code.disassemble():
             opname = opcodes.get_opname_by_code(line[1])
@@ -153,13 +139,8 @@
             print("   from\tto\ttarget\ttype")
             for e in exps:
                 ctype = e.pretty_catch_type()
-<<<<<<< HEAD
-                print("  % 4i\t% 4i\t% 4i\t%s" % \
-                    (e.start_pc, e.end_pc, e.handler_pc, ctype))
-=======
                 print("  % 4i\t% 4i\t% 4i\t%s" %
                       (e.start_pc, e.end_pc, e.handler_pc, ctype))
->>>>>>> d2697065
 
     if options.verbose:
         if method.is_deprecated():
@@ -242,11 +223,7 @@
     if sourcefile:
         print("Compiled from \"%s\"" % sourcefile)
 
-<<<<<<< HEAD
-    print(info.pretty_descriptor()),
-=======
     print(info.pretty_descriptor(), end="")
->>>>>>> d2697065
 
     if options.verbose or options.show == SHOW_HEADER:
         print()
@@ -284,10 +261,7 @@
                 # comprising the second half of a long or double value
                 print("const #%i = %s\t%s;" % (i, t, v))
         print()
-<<<<<<< HEAD
-=======
-
->>>>>>> d2697065
+
     if options.show == SHOW_HEADER:
         return
 
@@ -301,13 +275,8 @@
         if should_show(options, method):
             print_method(options, method)
 
-<<<<<<< HEAD
-    print("}")
-    print()
-=======
+
     print("}\n")
-
->>>>>>> d2697065
     return 0
 
 
